--- conflicted
+++ resolved
@@ -491,16 +491,9 @@
 
 
 def sample(
-<<<<<<< HEAD
     sampling_yaml_path: StrPath,
     motif_dir: StrPath | None = None,
     motif_pdb: StrPath | None = None,
-=======
-    sampling_yaml_path: Path,
-    project_name: str = "protpardelle-1c-sampling",
-    motif_dir: Path = Path("examples/motifs/nanobody"),
-    motif_pdb: Path | None = None,
->>>>>>> 21ff0a2d
     num_samples: int = 8,
     num_mpnn_seqs: int = 8,
     batch_size: int = 32,
@@ -525,7 +518,7 @@
 
     sampling_yaml_path = norm_path(sampling_yaml_path)
     if motif_dir is None:
-        motif_dir = Path("motifs/nanobody")  # TODO: fix this temporary patch
+        motif_dir = Path("examples/motifs/nanobody")  # TODO: fix this temporary patch
     else:
         motif_dir = norm_path(motif_dir)
 
