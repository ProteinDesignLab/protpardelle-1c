"""Entrypoint for Protpardelle-1c sampling.

Authors: Alex Chu, Jinho Kim, Richard Shuai, Tianyu Lu, Zhaoyang Li
"""

import copy
import itertools
import shutil
import subprocess
import time
import uuid
from collections import defaultdict
from pathlib import Path
from typing import Any

import hydra
import numpy as np
import pandas as pd
import torch
import typer
import wandb
from Bio import SeqIO
from hydra import compose, initialize_config_dir
from jaxtyping import Float, Int
from omegaconf import OmegaConf
from torch.types import Device
from tqdm.auto import tqdm

from protpardelle.common import residue_constants
from protpardelle.configs import RunningConfig, SamplingConfig, TrainingConfig
from protpardelle.core.models import Protpardelle, load_model
from protpardelle.data.atom import bb_coords_to_atom37_coords
from protpardelle.data.dataset import make_fixed_size_1d
from protpardelle.data.motif import contig_to_motif_placement
from protpardelle.data.pdb_io import load_feats_from_pdb, write_coords_to_pdb
from protpardelle.data.sequence import seq_to_aatype
from protpardelle.env import (
    FOLDSEEK_BIN,
    MINIMPNN_WEIGHTS,
    PROTPARDELLE_MODEL_CONFIGS,
    PROTPARDELLE_MODEL_WEIGHTS,
    PROTPARDELLE_OUTPUT_DIR,
    PROTPARDELLE_RUNNING_CONFIGS,
)
from protpardelle.evaluate import compute_self_consistency
from protpardelle.utils import (
    StrPath,
    apply_dotdict_recursively,
    get_default_device,
    get_logger,
    load_config,
    norm_path,
    seed_everything,
)

logger = get_logger(__name__)

app = typer.Typer(no_args_is_help=True, pretty_exceptions_show_locals=False)


class ProtpardelleSampler:
    def __init__(
        self,
        model: Protpardelle,
        device: torch.device,
    ): ...


def save_samples(
    aux,
    save_dir,
    save_name,
    bb_only: bool = True,
    allatom: bool = False,
    motif_placements: list[str] | None = None,
):
    (
        sampled_coords,
        trimmed_residue_index,
        trimmed_chain_index,
        seq_mask,
        samp_aux,
        sc_aux,
    ) = aux
    if sc_aux is not None:
        pred_coords = sc_aux["pred"]
        designed_seqs = sc_aux["seqs"]
        all_atom_plddts = sc_aux["all_atom_plddt"]
        plddts = sc_aux["plddt"]
        paes = sc_aux["pae"]
        scrmsds = (
            sc_aux["allatom_scaffold_scrmsd"]
            if allatom
            else sc_aux["ca_scaffold_scrmsd"]
        )
        motif_ca_rmsds = (
            sc_aux["ca_motif_sample_rmsd"] if allatom else sc_aux["ca_motif_pred_rmsd"]
        )
        motif_allatom_rmsds = (
            sc_aux["allatom_motif_sample_rmsd"]
            if allatom
            else sc_aux["allatom_motif_pred_rmsd"]
        )

    all_samp_save_names = []

    for idx, _ in enumerate(sampled_coords):

        if allatom:
            dummy_aatype = samp_aux["s"]
        else:
            dummy_aatype = (
                seq_mask[idx][seq_mask[idx] == 1] * residue_constants.restype_order["G"]
            ).long()
            dummy_aatype = torch.tile(
                dummy_aatype.unsqueeze(0), dims=(len(sampled_coords), 1)
            )

        if samp_aux["motif_idx"] is not None and len(samp_aux["motif_idx"]) > 0:
            for ii, mi in enumerate(samp_aux["motif_idx"][idx]):
                dummy_aatype[idx][mi] = samp_aux["motif_aatype"][idx][ii]

        if sampled_coords[idx].shape[-2] == 4:
            coords_to_save = bb_coords_to_atom37_coords(sampled_coords[idx])
        else:
            coords_to_save = sampled_coords[idx]
        samp_save_name = save_dir / f"sample_{save_name}_{idx}.pdb"

        if bb_only:
            coords_to_save = coords_to_save[:, (0, 1, 2, 4), :]

        write_coords_to_pdb(
            coords_to_save,
            samp_save_name,
            aatype=dummy_aatype[idx],
            residue_index=trimmed_residue_index[idx],
            chain_index=trimmed_chain_index[idx],
            chain_id_mapping=samp_aux["all_chain_id_mappings"][idx],
        )
        all_samp_save_names.append(str(samp_save_name.resolve()))

    all_pred_save_names = []

    if sc_aux is not None:

        num_designs_per_structure = len(designed_seqs) // len(sampled_coords)

        Path(f"{save_dir}/esmfold").mkdir(parents=True, exist_ok=True)

        for idx, _ in enumerate(designed_seqs):
            designed_seq = seq_to_aatype(designed_seqs[idx].replace(":", ""))
            scaffold_idx = idx // num_designs_per_structure
            if motif_placements is not None:
                full_save_name = f"{save_name}_scrmsd{scrmsds[idx]:.2f}_motifcarmsd{motif_ca_rmsds[idx]:.2f}_motifaarmsd{motif_allatom_rmsds[idx]:.2f}_pae{paes[idx]:.2f}_plddt{plddts[idx]:.2f}_bb_pred_{scaffold_idx}".replace(
                    ".", "-"
                )
            else:
                full_save_name = f"{save_name}_scrmsd{scrmsds[idx]:.2f}_pae{paes[idx]:.2f}_plddt{plddts[idx]:.2f}_bb_pred_{scaffold_idx}".replace(
                    ".", "-"
                )
            pred_save_name = f"{save_dir}/esmfold/{full_save_name}"
            pred_save_name = f"{pred_save_name}.pdb"
            all_pred_save_names.append(pred_save_name)
            write_coords_to_pdb(
                pred_coords[idx],
                pred_save_name,
                aatype=designed_seq,
                residue_index=trimmed_residue_index[scaffold_idx],
                chain_index=trimmed_chain_index[scaffold_idx],
                chain_id_mapping=samp_aux["all_chain_id_mappings"][scaffold_idx],
                b_factors=all_atom_plddts[idx],
            )

    return all_samp_save_names, all_pred_save_names


def draw_samples(
    model: Protpardelle,
    sampling_kwargs: dict[str, Any],
    seq_mask: Float[torch.Tensor, "B L"] | None = None,
    residue_index: Float[torch.Tensor, "B L"] | None = None,
    chain_index: Int[torch.Tensor, "B L"] | None = None,
    hotspots: str | list[str] | None = None,
    sse_cond: Int[torch.Tensor, "B L"] | None = None,
    adj_cond: Int[torch.Tensor, "B L L"] | None = None,
    motif_placements_full: list[str] | None = None,
    num_samples: int | None = None,
    length_ranges_per_chain: list[tuple[int, int]] | None = None,
) -> tuple[Any, Any, Any, Any, Any]:  # TODO: fix typing
    device = model.device
    if seq_mask is None and length_ranges_per_chain is not None:
        seq_mask, residue_index, chain_index = model.make_seq_mask_for_sampling(
            length_ranges_per_chain=length_ranges_per_chain, num_samples=num_samples
        )
    chain_id_mapping = [None] * num_samples
    if sampling_kwargs["partial_diffusion"]["enabled"]:
        pd_feats, _ = load_feats_from_pdb(
            sampling_kwargs["partial_diffusion"]["pdb_file_path"],
            include_pos_feats=True,
        )
        # Update residue index based on partial diffusion input PDB (chain breaks + multiple chains)
        residue_index = torch.tile(
            pd_feats["residue_index"][None], (num_samples, 1)
        ).to(device)
        residue_index_orig = torch.tile(
            pd_feats["residue_index_orig"][None], (num_samples, 1)
        ).to(device)
        chain_index = torch.tile(pd_feats["chain_index"][None], (num_samples, 1)).to(
            device
        )
        chain_id_mapping = [pd_feats["chain_id_mapping"]] * num_samples
        seq_mask = torch.ones_like(residue_index).to(device)

    start = time.perf_counter()

    allatom_cfg = apply_dotdict_recursively(sampling_kwargs["allatom_cfg"])
    stage2_cfg = apply_dotdict_recursively(sampling_kwargs["stage2_cfg"])
    sampling_kwargs.pop("allatom_cfg")
    sampling_kwargs.pop("stage2_cfg")
    sampling_kwargs.update(allatom_cfg)

    aux = model.sample(
        seq_mask=seq_mask,
        residue_index=residue_index,
        chain_index=chain_index,
        hotspots=hotspots,
        sse_cond=sse_cond,
        adj_cond=adj_cond,
        motif_placements_full=motif_placements_full,
        dummy_fill_mode=model.config.data.dummy_fill_mode,
        **sampling_kwargs,
    )
    # account for possible override from partial diffusion input structure
    seq_mask = aux["seq_mask"]
    residue_index = aux["residue_index"]
    if sampling_kwargs["partial_diffusion"]["enabled"]:
        residue_index = residue_index_orig
    chain_index = aux["chain_index"]
    aux["chain_id_mapping"] = chain_id_mapping

    # Stage 2 sampling is allatom partial diffusion given sequence from stage1 for more explicit sidechain-driven backbone change
    stage2_enabled = stage2_cfg.pop("enabled")
    if stage2_enabled:
        rewind_steps = stage2_cfg.pop("rewind_steps")
        sampling_kwargs.update(stage2_cfg)

        samp_seq = aux["st_traj"][-1]
        samp_coords = aux["xt_traj"][-1]

        # temp directory for stage1 outputs / inputs for stage 2
        unique_id = uuid.uuid4().hex
        tmp_dir = Path(f"tmp-{unique_id}")
        tmp_dir.mkdir(parents=True, exist_ok=True)

        for i, _ in enumerate(samp_coords):
            length_bi = int(seq_mask[i].sum().item())
            write_coords_to_pdb(
                samp_coords[i][:length_bi],
                str(tmp_dir / f"stage1_{i}.pdb"),
                aatype=samp_seq[i][:length_bi],
                chain_index=chain_index[i][:length_bi],
            )

        start = time.perf_counter()
        sampling_kwargs["jump_steps"] = False
        sampling_kwargs["uniform_steps"] = True
<<<<<<< HEAD

=======
>>>>>>> 260cd7e8
        sampling_kwargs["partial_diffusion"]["enabled"] = True
        sampling_kwargs["partial_diffusion"]["num_steps"] = rewind_steps
        sampling_kwargs["partial_diffusion"]["pdb_file_path"] = [
            tmp_dir / f"stage1_{i}.pdb" for i in range(len(samp_coords))
        ]

<<<<<<< HEAD
        residue_index = []
        residue_index_orig = []
        chain_index = []
        chain_id_mapping = []

        for pd_fp in sampling_kwargs["partial_diffusion"]["pdb_file_path"]:
            pd_feats, pd_hetero_obj = load_feats_from_pdb(pd_fp, include_pos_feats=True)
            residue_index.append(pd_feats["residue_index"][None])
            residue_index_orig.append(pd_feats["residue_index_orig"][None])
            chain_index.append(pd_feats["chain_index"][None])
            chain_id_mapping.append(pd_feats["chain_id_mapping"])
        residue_index = torch.cat(residue_index, dim=0).to(device)
        residue_index_orig = torch.cat(residue_index_orig, dim=0).to(device)
        chain_index = torch.cat(chain_index, dim=0).to(device)
        seq_mask = torch.ones_like(residue_index).to(device)

=======
>>>>>>> 260cd7e8
        stage2_aux = model.sample(
            gt_aatype=samp_seq.to(device),
            seq_mask=seq_mask,
            residue_index=residue_index,
            chain_index=chain_index,
            hotspots=hotspots,
            sse_cond=sse_cond,
            adj_cond=adj_cond,
            motif_placements_full=motif_placements_full,
            dummy_fill_mode=model.config.data.dummy_fill_mode,
            motif_all_atom_stage1=aux[
                "motif_all_atom"
            ],  # use the centering + random rotation sampled in stage1
            motif_idx_stage1=aux["motif_idx"],
            stage2=True,
            **sampling_kwargs,
        )
        stage2_aux.pop("s")

        stage2_keys = list(stage2_aux.keys())
        for k in stage2_keys:
            stage2_aux[f"stage2_{k}"] = stage2_aux.pop(k)
        aux = {**aux, **stage2_aux}

        shutil.rmtree(tmp_dir)

    aux["runtime"] = time.perf_counter() - start
    seq_lens = seq_mask.sum(-1).long()

    xt_traj_key = "stage2_xt_traj" if stage2_enabled else "xt_traj"
    if model.config.model.task != "backbone" or (
        "save_motif_sidechain" in sampling_kwargs["conditional_cfg"]
        and sampling_kwargs["conditional_cfg"]["save_motif_sidechain"]
    ):
        cropped_samp_coords = [
            s[: seq_lens[i], :] for i, s in enumerate(aux[xt_traj_key][-1])
        ]
    else:
        cropped_samp_coords = [
            s[: seq_lens[i], model.bb_idxs] for i, s in enumerate(aux[xt_traj_key][-1])
        ]
    cropped_residue_index = [r[: seq_lens[i]] for i, r in enumerate(residue_index)]
    cropped_chain_index = [c[: seq_lens[i]] for i, c in enumerate(chain_index)]

    return (
        cropped_samp_coords,
        cropped_residue_index,
        cropped_chain_index,
        seq_mask,
        aux,
    )


def generate(
    model,
    sampling_config,
    num_samples=8,
    num_mpnn_seqs=8,
    length_ranges_per_chain=None,
    all_lengths=None,
    batch_size=32,
    fixed_motif_pos=None,
    motif_placements_full=None,
    hotspots=None,
    sse_cond=None,
    adj_cond=None,
    allatom=False,
):

    trimmed_coords = []
    trimmed_residue_index = []
    trimmed_chain_index = []
    all_chain_id_mappings = []
    seq_mask = []
    atom_mask = []
    motif_idx = []
    motif_coords = []
    motif_aatypes = []
    motif_atom_mask = []
    sequences = []
    runtime = 0

    seq_mask_input, residue_index_input, chain_index_input = None, None, None
    all_seq_mask, all_residue_index, all_chain_index = [], [], []
    if all_lengths is not None:
        max_length = np.array(all_lengths).sum(1).max()
        for curr_len in all_lengths:
            curr_length_ranges_per_chain = [
                [curr_chain_len, curr_chain_len] for curr_chain_len in curr_len
            ]
            seq_mask_in, residue_index_in, chain_index_in = (
                model.make_seq_mask_for_sampling(
                    length_ranges_per_chain=curr_length_ranges_per_chain, num_samples=1
                )
            )
            all_seq_mask.append(
                make_fixed_size_1d(seq_mask_in.flatten(), fixed_size=max_length)[0]
            )
            all_residue_index.append(
                make_fixed_size_1d(residue_index_in.flatten(), fixed_size=max_length)[0]
            )
            all_chain_index.append(
                make_fixed_size_1d(chain_index_in.flatten(), fixed_size=max_length)[0]
            )
        seq_mask_input = torch.stack(all_seq_mask)
        residue_index_input = torch.stack(all_residue_index)
        chain_index_input = torch.stack(all_chain_index)

    batch_sizes = [batch_size] * (num_samples // batch_size)
    if num_samples % batch_size != 0:
        batch_sizes.append(num_samples % batch_size)

    for i, bs in enumerate(batch_sizes):

        si, ei = i * bs, (i + 1) * bs
        if i == len(batch_sizes) - 1:
            si, ei = -bs, num_samples

        if fixed_motif_pos is not None:
            sampling_config["sampling"]["conditional_cfg"][
                "discontiguous_motif_assignment"
            ]["fixed_motif_pos"] = fixed_motif_pos[si:ei]

        if sse_cond is not None and adj_cond is not None:
            sse_cond = torch.cat([sse_cond.clone() for _ in range(bs)], dim=0)
            adj_cond = torch.cat([adj_cond.clone() for _ in range(bs)], dim=0)

        curr_sampling_config = copy.deepcopy(sampling_config["sampling"])

        (
            trimmed_coords_bi,
            trimmed_residue_index_bi,
            trimmed_chain_index_bi,
            seq_mask_bi,
            samp_aux_bi,
        ) = draw_samples(
            model,
            curr_sampling_config,
            num_samples=bs,
            seq_mask=seq_mask_input[si:ei] if seq_mask_input is not None else None,
            residue_index=(
                residue_index_input[si:ei] if residue_index_input is not None else None
            ),
            chain_index=(
                chain_index_input[si:ei] if chain_index_input is not None else None
            ),
            length_ranges_per_chain=length_ranges_per_chain,
            hotspots=hotspots,
            sse_cond=sse_cond,
            adj_cond=adj_cond,
            motif_placements_full=(
                motif_placements_full[si:ei]
                if motif_placements_full is not None
                else None
            ),
        )
        trimmed_coords.extend(trimmed_coords_bi)
        trimmed_residue_index.extend(trimmed_residue_index_bi)
        trimmed_chain_index.extend(trimmed_chain_index_bi)
        all_chain_id_mappings.extend(samp_aux_bi["chain_id_mapping"])
        seq_mask.extend(seq_mask_bi)
        if samp_aux_bi["motif_idx"] is not None:
            motif_idx.extend(samp_aux_bi["motif_idx"])
            motif_aatypes.extend(samp_aux_bi["motif_aatype"])
            motif_coords.append(samp_aux_bi["motif_all_atom"])
            motif_atom_mask.extend(samp_aux_bi["motif_atom_mask"])
        runtime += samp_aux_bi["runtime"]
        sequences.extend(samp_aux_bi["s"])
        atom_mask.extend(samp_aux_bi["atom_mask"])

    motif_coords = torch.cat(motif_coords, dim=0) if motif_coords else None
    if not motif_aatypes:
        motif_idx = None
        motif_aatypes = None
        motif_atom_mask = None

    samp_aux = {
        "atom_mask": atom_mask,
        "motif_coords": motif_coords,
        "motif_idx": motif_idx,
        "motif_aatype": motif_aatypes,
        "motif_atom_mask": motif_atom_mask,
        "s": sequences,
        "runtime": runtime,
        "all_chain_id_mappings": all_chain_id_mappings,
    }

    sampled_sequences = None
    if allatom:
        sampled_sequences = [
            "".join([residue_constants.restypes[aaint] for aaint in s_hat_bi])
            for s_hat_bi in sequences
        ]
    # just need motif_idx and motif_aatype from samp_aux, don't need to keep anything else
    sc_aux = None
    if num_mpnn_seqs > 0:
        sc_aux = compute_self_consistency(
            trimmed_coords,
            trimmed_chain_index=trimmed_chain_index,
            num_seqs=num_mpnn_seqs,
            motif_idx=motif_idx,
            motif_coords=motif_coords,
            motif_aatypes=motif_aatypes,
            sampled_sequences=sampled_sequences,
            allatom=allatom,
            atom_mask=atom_mask,
            motif_atom_mask=motif_atom_mask,
        )

    return (
        trimmed_coords,
        trimmed_residue_index,
        trimmed_chain_index,
        seq_mask,
        samp_aux,
        sc_aux,
    )


def sample(
    sampling_yaml_path: StrPath,
    motif_dir: StrPath | None = None,
    motif_pdb: StrPath | None = None,
    num_samples: int = 8,
    num_mpnn_seqs: int = 8,
    batch_size: int = 32,
    save_shortname: bool = True,
    seed: int | None = None,
    project_name: str | None = None,
    use_wandb: bool = False,
) -> None:
    """Sampling with Protpardelle-1c.

    Args:
        sampling_yaml_path (StrPath): Path to sampling config, see examples/sampling/*.yaml for examples
        motif_dir (StrPath | None, optional): Folder containing motifs to scaffold. Defaults to None.
        motif_pdb (Path, optional): Overrides motif_dir, use by specifying the motifs inside sampling_yaml_path to null
        num_samples (int, optional): Total number of samples to draw. Defaults to 8.
        num_mpnn_seqs (int, optional): If 0, skips sequence design and ESMFold evaluation. Defaults to 8.
        batch_size (int, optional): Number of samples per batch. Defaults to 32.
        seed (int | None, optional): Random seed. Defaults to None.
        project_name (str | None, optional): Name of project for wandb. Defaults to None.
        use_wandb (bool, optional): If True, use wandb to log results. Defaults to False.
    """

    sampling_yaml_path = norm_path(sampling_yaml_path)
    if motif_dir is None:
        motif_dir = Path("motifs/nanobody")  # TODO: fix this temporary patch
    else:
        motif_dir = norm_path(motif_dir)

    if seed is not None:
        seed_everything(seed)

    run_name = sampling_yaml_path.stem

    save_dir = PROTPARDELLE_OUTPUT_DIR / run_name
    save_dir.mkdir(exist_ok=True, parents=True)

    with initialize_config_dir(
        config_dir=str(sampling_yaml_path.parent.resolve()), version_base="1.3.2"
    ):
        runner_cfg = compose(config_name=run_name)

    runner_cfg = hydra.utils.call(runner_cfg)
    runner_cfg: dict[str, Any] = OmegaConf.to_container(runner_cfg, resolve=True)

    search_space = runner_cfg["search_space"]

    partial_diffusion = (
        "partial_diffusion" in runner_cfg and runner_cfg["partial_diffusion"]["enabled"]
    )
    if partial_diffusion:
        search_space["rewind_steps"] = runner_cfg["partial_diffusion"]["rewind_steps"]

    motif_fps = []
    motif_contigs = []
    scaffold_lengths = []
    hotspots = []
    ssadj_fps = []
    all_save_dirs = []

    for ri, (motif_cfg, motif_contig, length_range, hs, ssadj) in enumerate(
        zip(
            runner_cfg["motifs"],
            runner_cfg["motif_contigs"],
            runner_cfg["total_lengths"],
            runner_cfg["hotspots"],
            runner_cfg["ssadj"],
        )
    ):
        if motif_cfg is None:
            if motif_pdb is not None:
                motif_fps.append(norm_path(motif_pdb))
            else:
                motif_fps.append(motif_dir / f"{ri:03}_unconditional")
        elif motif_cfg.endswith(".pdb") or motif_cfg.endswith(".cif"):
            motif_fps.append(motif_dir / motif_cfg)
        else:
            motif_fps.append(motif_dir / f"{motif_cfg}.pdb")
        motif_contigs.append(motif_contig)
        scaffold_lengths.append(length_range)
        hotspots.append(hs)
        ssadj_fps.append(ssadj)

    # get all params, and optionally split into chunks for parallelization
    all_params = list(itertools.product(*search_space.values()))

    # for a given setting
    for curr_params in tqdm(all_params, "Evaluating search space"):
        if partial_diffusion:
            (
                (model_name, epoch, sampling_config_name),
                stepscale,
                schurn,
                cc_start,
                (dx, dy, dz),
                rs,
            ) = curr_params
        else:
            (
                (model_name, epoch, sampling_config_name),
                stepscale,
                schurn,
                cc_start,
                (dx, dy, dz),
            ) = curr_params
            rs = None

        save_suffix = f"{model_name}-epoch{epoch}-{sampling_config_name}-ss{stepscale}-schurn{schurn}-ccstart{cc_start}-dx{dx:.1f}-dy{dy:.1f}-dz{dz:.1f}-rewind{rs}"

        per_config_save_dir = save_dir / save_suffix  # one config, all motifs
        per_config_save_dir.mkdir(exist_ok=True)

        with initialize_config_dir(
            config_dir=str(PROTPARDELLE_RUNNING_CONFIGS),
            version_base="1.3.2",
        ):
            sampling_config = compose(config_name=sampling_config_name)

        sampling_config = hydra.utils.call(sampling_config)
        sampling_config = OmegaConf.to_container(sampling_config, resolve=True)

        if use_wandb and num_mpnn_seqs > 0:
            wandb.init(
                project=project_name,
                name=save_suffix,
                config=sampling_config,
            )

        all_samp_save_names = []
        all_fix_pos = []
        df_metrics = []

        start_time = time.perf_counter()
        total_sampling_time = 0

        model_info = None, None

        for (
            motif_fp,
            motif_contig,
            length_ranges_per_chain,
            hotspot,
            ssadj_fp,
        ) in zip(
            motif_fps,
            motif_contigs,
            scaffold_lengths,
            hotspots,
            ssadj_fps,
        ):
            if save_shortname:
                save_name = f"{motif_fp.stem}"

            per_motif_save_dir = (
                per_config_save_dir / motif_fp.stem
            )  # one config, one motif
            per_motif_save_dir.mkdir(exist_ok=True)
            all_save_dirs.append(per_motif_save_dir)

            config_path = str(PROTPARDELLE_MODEL_CONFIGS / f"{model_name}.yaml")
            checkpoint_path = str(
                PROTPARDELLE_MODEL_WEIGHTS / f"{model_name}_epoch{epoch}.pth"
            )

            sampling_config["sampling"]["step_scale"] = stepscale
            sampling_config["sampling"]["s_churn"] = schurn
            sampling_config["sampling"]["conditional_cfg"]["crop_conditional_guidance"][
                "start"
            ] = cc_start
            if partial_diffusion:
                shutil.copy(motif_fp, per_motif_save_dir)
                sampling_config["sampling"]["partial_diffusion"][
                    "pdb_file_path"
                ] = motif_fp
                sampling_config["sampling"]["partial_diffusion"]["num_steps"] = rs
                sampling_config["sampling"]["motif_file_path"] = "test_dir/empty.pdb"
            else:
                sampling_config["sampling"]["motif_file_path"] = motif_fp
            sampling_config["sampling"]["dx"] = dx
            sampling_config["sampling"]["dy"] = dy
            sampling_config["sampling"]["dz"] = dz

            # parse motif contig
            motif_idx, motif_placements, motif_placements_full, all_lengths = (
                None,
                None,
                None,
                None,
            )
            if (
                motif_contig is not None
                and motif_contig != "partial_diffusion"
                and motif_contig != "pdb"
                and motif_contig != "dynamic"
                and not Path(motif_contig).exists()
                and not motif_contig.startswith("seq/")
            ):
                sampling_config["sampling"]["conditional_cfg"][
                    "discontiguous_motif_assignment"
                ]["strategy"] = "fixed"
                # Do for each chain
                chain_motif_contigs = motif_contig.split(";/;")
                assert len(chain_motif_contigs) == len(
                    length_ranges_per_chain
                ), f"Contig {motif_contig} has {len(chain_motif_contigs)} chains but length ranges specify {len(length_ranges_per_chain)} chains."
                prev_length = 0
                for ci, chain_motif_contig in enumerate(chain_motif_contigs):
                    (
                        chain_motif_idx,
                        chain_motif_placements,
                        chain_motif_placements_full,
                        chain_lengths,
                    ) = contig_to_motif_placement(
                        chain_motif_contig, length_ranges_per_chain[ci], num_samples
                    )
                    if motif_idx is None:
                        motif_idx = chain_motif_idx
                        motif_placements = chain_motif_placements
                        motif_placements_full = chain_motif_placements_full
                        all_lengths = [[cl] for cl in chain_lengths]
                    else:
                        for bi, _ in enumerate(chain_motif_idx):
                            motif_idx[bi].extend(
                                list(np.array(chain_motif_idx[bi]) + prev_length)
                            )
                            motif_placements[bi] = (
                                motif_placements[bi]
                                + ";/;"
                                + chain_motif_placements[bi]
                            )
                            motif_placements_full[bi] = (
                                motif_placements_full[bi]
                                + ";/;"
                                + chain_motif_placements_full[bi]
                            )
                            all_lengths[bi].append(chain_lengths[bi])
                    prev_length += length_ranges_per_chain[ci][0]

            if motif_contig is not None and motif_contig.startswith("seq/"):
                repack_seq = motif_contig.split("/")[-1]
                sampling_config["sampling"]["partial_diffusion"]["seq"] = repack_seq

            if model_info == (None, None) or model_info != (
                config_path,
                checkpoint_path,
            ):
                model = load_model(config_path, checkpoint_path)
                model_info = (config_path, checkpoint_path)

            allatom = (
                sampling_config["sampling"]["allatom_cfg"]["jump_steps"]
                or sampling_config["sampling"]["allatom_cfg"]["uniform_steps"]
            )
            if allatom:
                model.load_minimpnn(MINIMPNN_WEIGHTS)

            sse_cond = None
            adj_cond = None
            if ssadj_fp is not None:
                sse_cond = (
                    torch.from_numpy(
                        torch.load(motif_dir / f"{ssadj_fp[0]}.pt", weights_only=False)
                    )
                    .long()
                    .unsqueeze(0)
                )
                adj_cond = (
                    torch.load(motif_dir / f"{ssadj_fp[1]}.pt", weights_only=False)
                    .long()
                    .unsqueeze(0)
                )

            aux = generate(
                model,
                sampling_config,
                num_samples=num_samples,
                num_mpnn_seqs=num_mpnn_seqs,
                length_ranges_per_chain=length_ranges_per_chain,
                all_lengths=all_lengths,
                batch_size=batch_size,
                fixed_motif_pos=motif_idx,
                motif_placements_full=motif_placements_full,
                hotspots=hotspot,
                sse_cond=sse_cond,
                adj_cond=adj_cond,
                allatom=allatom,
            )

            curr_runtime = aux[-2]["runtime"]
            total_sampling_time += curr_runtime

            logger.info("Sampling %s took %.2f seconds.", motif_fp.stem, curr_runtime)

            # save motif placements
            df_scaffold_info = defaultdict(list)

            df_scaffold_info["sample_num"] = list(range(num_samples))
            if motif_contig is not None:
                df_scaffold_info["motif_placements"] = motif_placements

            df_scaffold_info = pd.DataFrame(df_scaffold_info)
            df_scaffold_info.to_csv(
                per_motif_save_dir / "scaffold_info.csv", index=False
            )

            curr_samp_save_names, curr_pred_save_names = save_samples(
                aux,
                per_motif_save_dir,
                save_name,
                bb_only=model.config.model.task == "backbone",
                allatom=allatom,
                motif_placements=motif_placements_full,
            )

            curr_fix_pos = []
            if motif_idx is not None:
                curr_fix_pos.extend(
                    " ".join([str(mi + 1) for mi in motif_idx_bi])
                    for motif_idx_bi in motif_idx
                )
                all_fix_pos.extend(curr_fix_pos)
            else:
                all_fix_pos.extend([""] * len(curr_samp_save_names))

            all_samp_save_names.extend(curr_samp_save_names)

            if num_mpnn_seqs > 0:
                sc_aux = aux[-1]
                sc_aux.pop("all_atom_plddt")
                sc_aux.pop("pred")
                for k, v in sc_aux.items():
                    converted = []
                    for entry in v:
                        if isinstance(entry, torch.Tensor):
                            converted.append(entry.cpu().numpy())
                        else:
                            converted.append(entry)
                    sc_aux[k] = converted

                metrics = pd.DataFrame(sc_aux)
                metrics["motif_name"] = [motif_fp.stem] * len(metrics)
                metrics["save_name"] = curr_pred_save_names
                for pi, param_name in enumerate(search_space.keys()):
                    metrics[param_name] = [curr_params[pi]] * len(metrics)

                best_per_structure_metric_dfs = []

                for _, per_structure_metrics in metrics.groupby("structure_index"):
                    if motif_contig is None:
                        if allatom:
                            per_structure_df_best = per_structure_metrics[
                                (per_structure_metrics["allatom_scaffold_scrmsd"] < 2.0)
                            ]
                            if not per_structure_df_best.empty:
                                per_structure_df_best = per_structure_df_best.loc[
                                    [
                                        per_structure_df_best[
                                            "allatom_scaffold_scrmsd"
                                        ].idxmin()
                                    ]
                                ]
                        else:
                            per_structure_df_best = per_structure_metrics[
                                (per_structure_metrics["ca_scaffold_scrmsd"] < 2.0)
                            ]
                            if not per_structure_df_best.empty:
                                per_structure_df_best = per_structure_df_best.loc[
                                    [
                                        per_structure_df_best[
                                            "ca_scaffold_scrmsd"
                                        ].idxmin()
                                    ]
                                ]

                    elif allatom:
                        per_structure_df_best = per_structure_metrics[
                            (per_structure_metrics["ca_motif_sample_rmsd"] < 1.0)
                            & (per_structure_metrics["allatom_motif_sample_rmsd"] < 2.0)
                            & (per_structure_metrics["allatom_scaffold_scrmsd"] < 2.0)
                        ]
                        if not per_structure_df_best.empty:
                            per_structure_df_best = per_structure_df_best.loc[
                                [
                                    per_structure_df_best[
                                        "allatom_motif_sample_rmsd"
                                    ].idxmin()
                                ]
                            ]
                    else:
                        per_structure_df_best = per_structure_metrics[
                            (per_structure_metrics["ca_motif_sample_rmsd"] < 1.0)
                            & (
                                per_structure_metrics["allatom_motif_pred_rmsd"] < 1.0
                            )  # More strict
                            & (per_structure_metrics["ca_scaffold_scrmsd"] < 2.0)
                        ]
                        if not per_structure_df_best.empty:
                            per_structure_df_best = per_structure_df_best.loc[
                                [
                                    per_structure_df_best[
                                        "allatom_motif_pred_rmsd"
                                    ].idxmin()
                                ]
                            ]
                    if not per_structure_df_best.empty:
                        best_per_structure_metric_dfs.append(per_structure_df_best)

                # compute number of unique successes
                num_success = len(best_per_structure_metric_dfs)
                if num_success > 0:
                    best_per_structure_metric_df = pd.concat(
                        best_per_structure_metric_dfs
                    )

                    self_consistent_fps = best_per_structure_metric_df[
                        "save_name"
                    ].to_list()
                    # copy self-consistent structures to its own folder
                    self_consistent_dir = (
                        per_motif_save_dir / "esm_successful_structures"
                    )
                    if self_consistent_dir.exists():
                        shutil.rmtree(self_consistent_dir)
                    self_consistent_dir.mkdir(exist_ok=True, parents=True)

                    for sc_fp in self_consistent_fps:
                        shutil.copy(sc_fp, self_consistent_dir)

                    # Foldseek clustering command from La-Proteina
                    foldseek_dir = per_motif_save_dir / "foldseek"
                    foldseek_dir.mkdir(parents=True, exist_ok=True)

                    cmd = [
                        FOLDSEEK_BIN,
                        "easy-cluster",
                        str(self_consistent_dir),
                        str(foldseek_dir / "res"),
                        str(foldseek_dir),
                        "--alignment-type",
                        "1",
                        "--cov-mode",
                        "0",
                        "--min-seq-id",
                        "0",
                        "--tmscore-threshold",
                        "0.5",
                        "--single-step-clustering",
                    ]

                    # Quiet run (portable equivalent of > /dev/null 2>&1)
                    try:
                        subprocess.run(
                            cmd,
                            check=True,
                            stdout=subprocess.DEVNULL,
                            stderr=subprocess.DEVNULL,
                        )
                    except subprocess.CalledProcessError as e:
                        raise RuntimeError(
                            f"Foldseek easy-cluster failed with exit code {e.returncode}"
                        ) from e

                    # parse Foldseek output for unique successes
                    cluster_fp = foldseek_dir / "res_rep_seq.fasta"
                    num_unique_successes = 0
                    for _ in SeqIO.parse(cluster_fp, "fasta"):
                        num_unique_successes += 1

                else:
                    num_unique_successes = num_success

                redundant_success_rate = num_success / num_samples
                nonredundant_success_rate = num_unique_successes / num_samples

                logger.info("Redundant success rate: %d/%d", num_success, num_samples)
                logger.info(
                    "Non-redundant success rate: %d/%d",
                    num_unique_successes,
                    num_samples,
                )

                metrics["redundant_success_rate"] = [redundant_success_rate] * len(
                    metrics
                )
                metrics["nonredundant_success_rate"] = [
                    nonredundant_success_rate
                ] * len(metrics)

                df_metrics.append(metrics)
                metrics.to_csv(per_motif_save_dir / "esm_metrics.csv", index=False)

                df_scaffold_info = pd.DataFrame(df_scaffold_info)
                df_scaffold_info.to_csv(
                    per_motif_save_dir / "scaffold_info.csv", index=False
                )

                log_dict = {
                    "redundant_success_rate": redundant_success_rate,
                    "nonredundant_success_rate": nonredundant_success_rate,
                    "redundant_success_count": num_success,
                    "nonredundant_success_count": num_unique_successes,
                }
                if allatom:
                    log_dict["ca_motif_sample_rmsd_best"] = metrics[
                        "ca_motif_sample_rmsd"
                    ].min()
                    log_dict["ca_motif_sample_rmsd_mean"] = metrics[
                        "ca_motif_sample_rmsd"
                    ].mean()
                    log_dict["allatom_motif_sample_rmsd_best"] = metrics[
                        "allatom_motif_sample_rmsd"
                    ].min()
                    log_dict["allatom_motif_sample_rmsd_mean"] = metrics[
                        "allatom_motif_sample_rmsd"
                    ].mean()
                    log_dict["allatom_scaffold_scrmsd_best"] = metrics[
                        "allatom_scaffold_scrmsd"
                    ].min()
                    log_dict["allatom_scaffold_scrmsd_mean"] = metrics[
                        "allatom_scaffold_scrmsd"
                    ].mean()
                else:
                    log_dict["ca_motif_pred_rmsd_best"] = metrics[
                        "ca_motif_pred_rmsd"
                    ].min()
                    log_dict["ca_motif_pred_rmsd_mean"] = metrics[
                        "ca_motif_pred_rmsd"
                    ].mean()
                    log_dict["allatom_motif_pred_rmsd_best"] = metrics[
                        "allatom_motif_pred_rmsd"
                    ].min()
                    log_dict["allatom_motif_pred_rmsd_mean"] = metrics[
                        "allatom_motif_pred_rmsd"
                    ].mean()
                    log_dict["ca_scaffold_scrmsd_best"] = metrics[
                        "ca_scaffold_scrmsd"
                    ].min()
                    log_dict["ca_scaffold_scrmsd_mean"] = metrics[
                        "ca_scaffold_scrmsd"
                    ].mean()

                if use_wandb:
                    wandb.log(log_dict)

        time_elapsed = time.perf_counter() - start_time

        logger.info("Sampling concluded after %.2f seconds.", time_elapsed)
        logger.info(
            "Of this, %.2f seconds were for actual sampling.", total_sampling_time
        )
        logger.info("%d total samples were drawn.", num_samples * len(motif_fps))

        df_samp_info = pd.DataFrame()
        df_samp_info["pdb_path"] = all_samp_save_names
        df_samp_info["fix_pos"] = all_fix_pos
        df_samp_info.to_csv(per_config_save_dir / "design_input.csv", index=False)


@app.command()
def main(
    sampling_yaml_path: str = typer.Argument(
        ..., help="Path to sampling config YAML file"
    ),
    motif_dir: str | None = typer.Option(None, help="Directory containing motif PDBs"),
    motif_pdb: str | None = typer.Option(
        None, help="Single motif PDB file, overrides motif_dir"
    ),
    project_name: str | None = typer.Option(None, help="wandb project name"),
    num_samples: int = typer.Option(8, help="Number of samples to draw"),
    num_mpnn_seqs: int = typer.Option(
        8, help="Number of sequences to design with MPNN (0 to skip)"
    ),
    batch_size: int = typer.Option(32, help="Batch size for sampling"),
    save_shortname: bool = typer.Option(
        True, help="Whether to save with short names (motif name only)"
    ),
    seed: int | None = typer.Option(None, help="Random seed"),
    use_wandb: bool = typer.Option(False, help="Whether to use wandb"),
) -> None:
    """Entrypoint for Protpardelle-1c sampling."""
    sample(
        sampling_yaml_path=sampling_yaml_path,
        project_name=project_name,
        motif_dir=motif_dir,
        motif_pdb=motif_pdb,
        num_samples=num_samples,
        num_mpnn_seqs=num_mpnn_seqs,
        batch_size=batch_size,
        save_shortname=save_shortname,
        seed=seed,
        use_wandb=use_wandb,
    )


if __name__ == "__main__":
    app()<|MERGE_RESOLUTION|>--- conflicted
+++ resolved
@@ -264,35 +264,13 @@
         start = time.perf_counter()
         sampling_kwargs["jump_steps"] = False
         sampling_kwargs["uniform_steps"] = True
-<<<<<<< HEAD
-
-=======
->>>>>>> 260cd7e8
+
         sampling_kwargs["partial_diffusion"]["enabled"] = True
         sampling_kwargs["partial_diffusion"]["num_steps"] = rewind_steps
         sampling_kwargs["partial_diffusion"]["pdb_file_path"] = [
             tmp_dir / f"stage1_{i}.pdb" for i in range(len(samp_coords))
         ]
 
-<<<<<<< HEAD
-        residue_index = []
-        residue_index_orig = []
-        chain_index = []
-        chain_id_mapping = []
-
-        for pd_fp in sampling_kwargs["partial_diffusion"]["pdb_file_path"]:
-            pd_feats, pd_hetero_obj = load_feats_from_pdb(pd_fp, include_pos_feats=True)
-            residue_index.append(pd_feats["residue_index"][None])
-            residue_index_orig.append(pd_feats["residue_index_orig"][None])
-            chain_index.append(pd_feats["chain_index"][None])
-            chain_id_mapping.append(pd_feats["chain_id_mapping"])
-        residue_index = torch.cat(residue_index, dim=0).to(device)
-        residue_index_orig = torch.cat(residue_index_orig, dim=0).to(device)
-        chain_index = torch.cat(chain_index, dim=0).to(device)
-        seq_mask = torch.ones_like(residue_index).to(device)
-
-=======
->>>>>>> 260cd7e8
         stage2_aux = model.sample(
             gt_aatype=samp_seq.to(device),
             seq_mask=seq_mask,
